import * as core from "@actions/core";
import * as github from "@actions/github";
import axios from "axios";

import { extractLastReleaseMessage } from "./utils";

type StoryType = "bug" | "chore" | "feature";

interface PivotalTrackerStory {
  name: string;
  description: string;
  url: string;
  story_type: StoryType;
  release_notes?: string;
}

const formatCommentBodyForGoogleChat = (commentBody: string): string => {
  let str = "```\n";
  str += commentBody.replace(/\*\*/g, "*");
  str += "```";
  return str;
};

/**
 * Main function.
 */
async function run(): Promise<void> {
  try {
    const GITHUB_TOKEN = core.getInput("github-token");
    const PT_TOKEN = core.getInput("pt-token");

    if (!github.context.payload.pull_request) {
      throw new Error("No pull request found.");
    }

    const pullRequest = github.context.payload.pull_request;
    const octokit = github.getOctokit(GITHUB_TOKEN);

    /**
     * Get all commits on the PR.
     */

    let commits: any[] = [];

    /**
     * Attempt to get all commits on the PR. This endpoint will return a maximum of
     * 250 commits, with a 100 per page limit. Loop over pages 1, 2 and 3 to create an
     * array of commits.
     */
    let page = 1;
    for (const max of [0, 100, 200]) {
      /**
       * Early exit. No need to check subsequent pages if we have received less than
       * the maximum number of results.
       */
      if (commits.length < max) {
        break;
      }

      core.info(`Getting commits for PR number ${pullRequest.number} page ${page}...`);
      const response = await octokit.request(
        "GET /repos/{owner}/{repo}/pulls/{pull_number}/commits",
        {
          ...github.context.repo,
          pull_number: pullRequest.number,
          per_page: 100,
          page: page
        }
      );
      core.debug(JSON.stringify(response));
      commits.push(...response.data);
      page++;
    }

    core.info(`Found ${commits.length} commits.`);

    /**
     * From commits, filter down to a list of Pivotal Tracker story IDs.
     */
    let storyIds = commits
      .map(commit => commit.commit.message)
      .map(message => {
        core.info(`Commit message: ${message}`);
        const matches = message.match(/^\[#([0-9]+?)\]/);
        if (!matches) return undefined;
        return matches[1]; // Just the ticket number, with no # or [] symbols.
      })
      .filter(ticket => ticket);

    /**
     * De-deduplicate the story IDs.
     */
    storyIds = [...new Set(storyIds)];

    if (storyIds.length === 0) {
      core.info(`No Pivotal Tracker story IDs detected`);
      return;
    }

    core.info(`Pivotal Tracker story IDs detected: ${storyIds.join(", ")}`);

    /**
     * Get the data for each Pivotal Tracker story.
     */
    let stories: PivotalTrackerStory[] = [];
    for (const storyId of storyIds) {
      core.info(`Getting data for story ${storyId}...`);
      let story;
      try {
        const { data } = await axios.get<PivotalTrackerStory>(
          `https://www.pivotaltracker.com/services/v5/stories/${storyId}`,
          {
            headers: {
              "X-TrackerToken": PT_TOKEN
            }
          }
        );
        story = data;
      } catch (e: any) {
        core.info(`Could not retrieve story.`);
        core.info(e.message);
        core.error(e, e.stack);
        continue; // Skip to next iteration.
      }

      story.release_notes = extractLastReleaseMessage(story.description);

      stories.push(story);
    }

    const commentWarning =
      commits.length === 250
        ? "### Warning: Github API returns a maximum of 250 commits." +
          "Some release notes may be missing.\n\n"
        : "";

    /**
     * Compose the comment.
     */
    let commentBody = "";
    for (const story of stories) {
      const title = story.name.replace("`", '"');
      commentBody += `**TECH (${story.story_type}): ${title.trim()}**\n`;
      if (story.release_notes) {
        commentBody += `${story.release_notes}\n`;
      }
      commentBody += `**Link:** ${story.url}`;
      commentBody += `\n\n`;
    }

    /**
     * Add the comment to the PR.
     */
    if (commentBody) {
<<<<<<< HEAD
      core.info(`Adding comments to pull request...`);
      await octokit.rest.issues.createComment({
        ...github.context.repo,
        issue_number: pullRequest.number,
        body: commentWarning + commentBody
      });

      await octokit.rest.issues.createComment({
=======
      core.info(`Adding comment to pull request...`);
      await octokit.issues.createComment({
>>>>>>> b62db77a
        ...github.context.repo,
        issue_number: pullRequest.number,
        body:
          commentWarning +
          formatCommentBodyForGoogleChat(commentBody)
      });
    } else {
      core.info("No comment to add to pull request");
    }
  } catch (error: any) {
    core.setFailed(error);
  }
}

/**
 * Main entry point
 */
run();<|MERGE_RESOLUTION|>--- conflicted
+++ resolved
@@ -152,19 +152,9 @@
      * Add the comment to the PR.
      */
     if (commentBody) {
-<<<<<<< HEAD
-      core.info(`Adding comments to pull request...`);
-      await octokit.rest.issues.createComment({
-        ...github.context.repo,
-        issue_number: pullRequest.number,
-        body: commentWarning + commentBody
-      });
+      core.info(`Adding comment to pull request...`);
 
       await octokit.rest.issues.createComment({
-=======
-      core.info(`Adding comment to pull request...`);
-      await octokit.issues.createComment({
->>>>>>> b62db77a
         ...github.context.repo,
         issue_number: pullRequest.number,
         body:
